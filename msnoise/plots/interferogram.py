"""
This plot shows the cross-correlation functions (CCF) vs time in a very similar
manner as on the *ccftime* plot above, but shows an image instead of wiggles.
The parameters allow to plot the daily or the mov-stacked CCF. Filters and
components are selectable too.

.. include:: clickhelp/msnoise-plot-interferogram.rst

Example:

``msnoise plot interferogram YA.UV06 YA.UV10 -m5`` will plot the ZZ component
(default), filter 1 (default) and mov_stack 5:

.. image:: .static/interferogram.png

"""
# plot interferogram
import matplotlib.pyplot as plt
from matplotlib.dates import date2num, DateFormatter, YearLocator
from matplotlib.widgets import Cursor

from ..api import *

def main(sta1, sta2, filterid, components, mov_stack=1, show=True, outfile=None):
    db = connect()
    components_to_compute = get_components_to_compute(db)
    maxlag = float(get_config(db,'maxlag'))
    cc_sampling_rate = float(get_config(db,'cc_sampling_rate'))
    start, end, datelist = build_movstack_datelist(db)
    # mov_stack = get_config(db,"mov_stack")
 
   
<<<<<<< HEAD
    fig = plt.figure(figsize=(12,12))
=======
    fig = plt.figure(figsize=(12, 9))
>>>>>>> 2ddcee28
    sta1 = sta1.replace('.','_')
    sta2 = sta2.replace('.','_')
    if sta2 >= sta1: # alphabetical order filtering!
        pair = "%s:%s"%(sta1,sta2)
        
        print("New Data for %s-%s-%i-%i"%(pair,components,filterid, mov_stack))
        format = "matrix"
        nstack, stack_total = get_results(db,sta1,sta2,filterid,components,
                                          datelist,mov_stack, format=format)

        xextent = (date2num(start), date2num(end),-maxlag,maxlag)
        ax = plt.subplot(111)
        plt.imshow(stack_total.T, extent=xextent, aspect="auto",
                   interpolation='none',origin='lower',cmap='seismic',
                   vmin=-1e-2,vmax=1e-2)
        plt.ylabel("Lag Time (s)")
        plt.axhline(0, lw=0.5, c='k')
        plt.grid()

        ax.xaxis.set_major_locator( YearLocator() )
        ax.xaxis.set_major_formatter(  DateFormatter('%Y-%m') )

        for filterdb in get_filters(db, all=True):
            if filterid == filterdb.ref:
                low = float(filterdb.low)
                high = float(filterdb.high)
                break
        
        plt.ylim(-maxlag,maxlag)
        plt.title('%s : %s, %s, Filter %d (%.2f - %.2f Hz), Stack %d' %
                  (sta1.replace('_', '.'), sta2.replace('_', '.'), components,
                   filterid, low, high, mov_stack))
        cursor = Cursor(ax, useblit=True, color='black', linewidth=1.2)
        if outfile:
            if outfile.startswith("?"):
                pair = pair.replace(':','-')
                outfile = outfile.replace('?', '%s-%s-f%i-m%i' % (pair,
                                                                  components,
                                                                  filterid,
                                                                  mov_stack))
            outfile = "interferogram " + outfile
            print("output to:", outfile)
            plt.savefig(outfile)
        if show:
            plt.show()


if __name__ == "__main__":
    main()<|MERGE_RESOLUTION|>--- conflicted
+++ resolved
@@ -30,11 +30,7 @@
     # mov_stack = get_config(db,"mov_stack")
  
    
-<<<<<<< HEAD
-    fig = plt.figure(figsize=(12,12))
-=======
     fig = plt.figure(figsize=(12, 9))
->>>>>>> 2ddcee28
     sta1 = sta1.replace('.','_')
     sta2 = sta2.replace('.','_')
     if sta2 >= sta1: # alphabetical order filtering!
