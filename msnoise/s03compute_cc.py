--- conflicted
+++ resolved
@@ -251,11 +251,7 @@
             s1 = get_station(db, station1.split('.')[0], station1.split('.')[1])
             s2 = get_station(db, station2.split('.')[0], station2.split('.')[1])
 
-<<<<<<< HEAD
-            if s1.X:
-=======
             if s1.X and params.components_to_compute != ["ZZ",]:
->>>>>>> 1cd15a86
                 X0, Y0, c0 = (s1.X, s1.Y, s1.coordinates)
                 X1, Y1, c1 = (s2.X, s2.Y, s1.coordinates)
 
@@ -271,10 +267,7 @@
                 cplAz = 0.
 
             for components in params.components_to_compute:
-<<<<<<< HEAD
-=======
                 logging.debug("Processing {!s}".format(components))
->>>>>>> 1cd15a86
                 t1 = stream.select(station=s1.sta)
                 t2 = stream.select(station=s2.sta)
                 if (components == "ZZ") \
@@ -285,11 +278,6 @@
                     t1 = t1.select(component=components[0])
                     t2 = t2.select(component=components[1])
                 else:
-<<<<<<< HEAD
-                    t1 = t1.rotate("NE->RT", cplAz).select(component=components[0])
-                    t2 = t2.rotate("NE->RT", cplAz).select(component=components[1])
-
-=======
                     logging.debug('Rotating streams, making sure they are aligned')
                     t1_novert = t1.copy()
                     t2_novert = t2.copy()
@@ -308,7 +296,6 @@
                     t1 = t1_novert+t1.select(component="Z")
                     t2 = t2_novert+t2.select(component="Z")
                     
->>>>>>> 1cd15a86
                 if not len(t1):
                     logging.info("No Data for %s.%s..%s" % (
                         s1.net, s1.sta, components[0]))
@@ -319,10 +306,6 @@
                     continue
 
                 current = t1+t2
-<<<<<<< HEAD
-                print(current)
-=======
->>>>>>> 1cd15a86
 
                 allcorr = {}
                 for tmp in current.slide(params.corr_duration, params.corr_duration*(1-params.overlap)):
@@ -332,40 +315,17 @@
                             gaps.append(gap)
 
                     if len(gaps) > 0:
-<<<<<<< HEAD
-                        logging.info("Sliding Windows contains gaps, skipping...")
-                        continue
-
-=======
                         logging.debug("Sliding Windows %s contains gaps, skipping..." % (tmp[0].stats.starttime))
                         continue
                     if tmp[0].stats.npts < 2*(params.maxlag * params.goal_sampling_rate) + 1:
                         continue
                     if len(tmp) < 2:
                         continue
->>>>>>> 1cd15a86
                     tmp = tmp.copy()
                     tmp.detrend("demean")
 
                     for tr in tmp:
                         if params.windsorizing == -1:
-<<<<<<< HEAD
-                            tr.data = np.sign(tr.data)
-                        elif params.windsorizing != 0:
-                            rms = tr.data.std()
-                            indexes = np.where(np.abs(tr.data) > (params.windsorizing * rms))[0]
-                            # clipping at windsorizing*rms
-                            tr.data[indexes] = (tr.data[indexes] / np.abs(
-                                tr.data[indexes])) * params.windsorizing * rms
-                    tmp.taper(0.04)
-                    tmp1 = tmp.select(station=s1.sta, component=components[0])[0]
-                    tmp2 = tmp.select(station=s2.sta, component=components[1])[0]
-                    nfft = next_fast_len(tmp1.stats.npts)
-                    autocorr = False
-                    if (s1.net == s2.net) and (s1.sta == s2.sta) and (
-                        components[0] == components[1]):
-                        autocorr = True
-=======
                             np.sign(tr.data, tr.data)  # inplace
                         elif params.windsorizing != 0:
                             rms = tr.data.std() * params.windsorizing
@@ -393,7 +353,6 @@
                             whitening = False
                     elif params.whitening == "N":
                         whitening = False
->>>>>>> 1cd15a86
 
                     for filterdb in get_filters(db, all=False):
                         filterid = filterdb.ref
@@ -405,17 +364,6 @@
                         skip = False
                         for i, station in enumerate(pair):
                             if tmp[i].data.std() > rms_threshold:
-<<<<<<< HEAD
-                                if autocorr:
-                                    # logging.debug("Autocorr %s"%components)
-                                    tmp[i].filter("bandpass", freqmin=low, freqmax=high, zerophase=True)
-                                    trames2hWb[i] = scipy.fftpack.fft(tmp[i].data, nfft)
-                                else:
-                                    # logging.debug("Whitening %s" % components)
-                                    trames2hWb[i] = whiten(tmp[i].data, nfft,
-                                                           dt, low, high,
-                                                           plot=False)
-=======
                                 if whitening:
                                     #logging.debug("Whitening %s" % components)
                                     trames2hWb[i] = whiten(tmp[i].data, nfft,
@@ -425,15 +373,12 @@
                                     #logging.debug("Autocorr %s"%components)
                                     tmp[i].filter("bandpass", freqmin=low, freqmax=high, zerophase=True)
                                     trames2hWb[i] = scipy.fftpack.fft(tmp[i].data, nfft)
->>>>>>> 1cd15a86
                             else:
                                 skip = True
                                 logging.debug('Slice RMS is smaller (%e) than rms_threshold (%e)!'
                                               % (tmp[i].data.std(), rms_threshold))
                         if not skip:
                             corr = myCorr(trames2hWb, np.ceil(params.maxlag / dt), plot=False, nfft=nfft)
-<<<<<<< HEAD
-=======
                             if not np.all(np.isfinite(corr)):
                                 logging.debug("corr object contains NaNs, skipping")
                                 continue
@@ -441,7 +386,6 @@
                                 logging.debug(
                                     "corr object is too small, skipping")
                                 continue
->>>>>>> 1cd15a86
                             tmptime = tmp[0].stats.starttime.datetime
                             thisdate = tmptime.strftime("%Y-%m-%d")
                             thistime = tmptime.strftime("%Y-%m-%d %H:%M:%S")
@@ -453,13 +397,9 @@
                                     allcorr[ccfid] = {}
                                 allcorr[ccfid][thistime] = corr
 
-<<<<<<< HEAD
-                            del corr, thistime, trames2hWb
-=======
                             del corr, thistime, trames2hWb, tmptime
                         del low, high, rms_threshold
                     del tmp, tmp1, tmp2
->>>>>>> 1cd15a86
 
                 if params.keep_all:
                     for ccfid in allcorr.keys():
@@ -484,12 +424,8 @@
                                 components, corr,
                                 params.goal_sampling_rate, day=True,
                                 ncorr=corrs.shape[0])
-<<<<<<< HEAD
-
-=======
                         del corrs, corr, thisdate, thistime
                 del current, allcorr, t1, t2
->>>>>>> 1cd15a86
             logging.debug("Updating Job")
             update_job(db, goal_day, orig_pair, 'CC', 'D')
 
