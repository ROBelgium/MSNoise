--- conflicted
+++ resolved
@@ -34,18 +34,6 @@
 default['crondays'] = ["Number of days to monitors with cron [-1]", '-1']
 
 default['components_to_compute'] = ["List (comma separated) [ZZ]", 'ZZ']
-<<<<<<< HEAD
-default['ZZ'] = ["Compute ZZ correlation [Y]/N",'Y']
-default['ZR'] = ["Compute ZR correlation [Y]/N",'N']
-default['ZT'] = ["Compute ZT correlation [Y]/N",'N']
-default['RZ'] = ["Compute RZ correlation [Y]/N",'N']
-default['RR'] = ["Compute RR correlation [Y]/N",'N']
-default['RT'] = ["Compute RT correlation [Y]/N",'N']
-default['TZ'] = ["Compute TZ correlation [Y]/N",'N']
-default['TR'] = ["Compute TR correlation [Y]/N",'N']
-default['TT'] = ["Compute TT correlation [Y]/N",'N']
-=======
->>>>>>> 1cd15a86
 
 default['autocorr'] = ["Compute Auto correlation [Y]/N",'N']
 default['keep_all'] = ["Keep all cross-corr (length: corr_duration) [Y]/N",'N']
