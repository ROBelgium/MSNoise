import copy
import datetime
import itertools
import logging
import os

try:
    import cPickle
except:
    import pickle as cPickle
import math
import pkg_resources

from sqlalchemy import create_engine, func
from sqlalchemy.orm import sessionmaker
from sqlalchemy.pool import NullPool
import numpy as np
import pandas as pd
import scipy as sp
import scipy.fftpack
from scipy.fftpack.helper import next_fast_len
<<<<<<< HEAD
=======
import scipy.fftpack._fftpack as sff
>>>>>>> 1cd15a86

from obspy.core import Stream, Trace, read, AttribDict

from obspy.geodetics import gps2dist_azimuth

from .msnoise_table_def import Filter, Job, Station, Config, DataAvailability

plugin_tables = {}
for ep in pkg_resources.iter_entry_points(group='msnoise.plugins.table_def'):
    plugin_tables[ep.name] = ep.load()


def get_tech():
    """Returns the current DB technology used (reads from the db.ini file)

    :rtype: int
    :returns: The database technology used: 1=sqlite 2=mysql
    """
    tech, hostname, database, username, password = read_database_inifile()
    return tech


def get_engine(inifile=None):
    """Returns the a SQLAlchemy Engine

    :type inifile: str
    :param inifile: The path to the db.ini file to use. Defaults to os.cwd() +
        db.ini

    :rtype: :class:`sqlalchemy.engine.Engine`
    :returns: An :class:`~sqlalchemy.engine.Engine` Object
    """
    if not inifile:
        inifile = os.path.join(os.getcwd(), 'db.ini')
    tech, hostname, database, user, passwd = read_database_inifile(inifile)
    if tech == 1:
        engine = create_engine('sqlite:///%s' % hostname, echo=False,
                               connect_args={'check_same_thread':False})
    else:
        engine = create_engine('mysql+pymysql://%s:%s@%s/%s' % (user, passwd,
                                                                hostname,
                                                                database),
                               echo=False, poolclass=NullPool,
                               connect_args={'connect_timeout': 15})
    return engine


def connect(inifile=None):
    """Establishes a connection to the database and returns a Session object.

    :type inifile: string
    :param inifile: The path to the db.ini file to use. Defaults to os.cwd() +
        db.ini

    :rtype: :class:`sqlalchemy.orm.session.Session`
    :returns: A :class:`~sqlalchemy.orm.session.Session` object, needed for
        many of the other API methods.
    """
    if not inifile:
        inifile = os.path.join(os.getcwd(), 'db.ini')
    engine = get_engine(inifile)
    Session = sessionmaker(bind=engine)
    return Session()


def create_database_inifile(tech, hostname, database, username, password):
    """Creates the db.ini file based on supplied parameters.

    :type tech: int
    :param tech: The database technology used: 1=sqlite 2=mysql
    :type hostname: string
    :param hostname: The hostname of the server (if tech=2) or the name of the
        sqlite file if tech=1)
    :type database: string
    :param database: The database name
    :type username: string
    :param username: The user name
    :type password: string
    :param password: The password of `user`

    :return: None
    """
    f = open(os.path.join(os.getcwd(), 'db.ini'), 'wb')
    cPickle.dump([tech, hostname, database, username, password], f, protocol=2)
    f.close()


def read_database_inifile(inifile=None):
    """Reads the parameters from the db.ini file.

    :type inifile: string
    :param inifile: The path to the db.ini file to use. Defaults to os.cwd() +
        db.ini

    :rtype: tuple
    :returns: tech, hostname, database, username, password
    """
    if not inifile:
        inifile = os.path.join(os.getcwd(), 'db.ini')

    f = open(inifile, 'rb')
    tech, hostname, database, username, password = cPickle.load(f)
    f.close()
    return [tech, hostname, database, username, password]


# CONFIG


def get_config(session, name=None, isbool=False, plugin=None):
    """Get the value of one or all config bits from the database.

    :type session: :class:`sqlalchemy.orm.session.Session`
    :param session: A :class:`~sqlalchemy.orm.session.Session` object, as
        obtained by :func:`connect`
    :type name: str
    :param name: The name of the config bit to get. If omitted, a dictionnary
        with all config items will be returned
    :type isbool: bool
    :param isbool: if True, returns True/False for config `name`. Defaults to
        False
    :type plugin: str
    :param plugin: if provided, gives the name of the Plugin config to use. E.g.
        if "Amazing" is provided, MSNoise will try to load the "AmazingConfig"
        entry point. See :doc:`plugins` for details.

    :rtype: str, bool or dict
    :returns: the value for `name` or a dict of all config values
    """
    if plugin:
        table = plugin_tables["%sConfig"%plugin]
    else:
        table = Config
    if name:
        config = session.query(table).filter(table.name == name).first()
        if config is not None:
            if isbool:
                if config.value in [True, 'True', 'true', 'Y', 'y', '1', 1]:
                    config = True
                else:
                    config = False
            else:
                config = config.value
        else:
            config = ''
    else:
        config = {}
        configs = session.query(Config).all()
        for c in configs:
            config[c.name] = c.value
    return config


def update_config(session, name, value):
    """Update one config bit in the database.

    :type session: :class:`sqlalchemy.orm.session.Session`
    :param session: A :class:`~sqlalchemy.orm.session.Session` object, as
        obtained by :func:`connect`

    :type name: str
    :param name: The name of the config bit to set.

    :type value: str
    :param value: The value of parameter `name`. Can also be NULL if you don't
        want to use this particular parameter.

    """

    config = session.query(Config).filter(Config.name == name).first()
    if "NULL" in value: 
        config.value = None
    else:
        config.value = value
    session.commit()
    return

# FILTERS PART


def get_filters(session, all=False):
    """Get Filters from the database.

    :type session: :class:`sqlalchemy.orm.session.Session`
    :param session: A :class:`~sqlalchemy.orm.session.Session` object, as
        obtained by :func:`connect`

    :type all: bool
    :param all: Returns all filters from the database if True, or only filters
        where `used` = 1 if False (default)

    :rtype: list of :class:`~msnoise.msnoise_table_def.Filter`
    :returns: a list of Filter
    """

    if all:
        filters = session.query(Filter).all()
    else:
        filters = session.query(Filter).filter(Filter.used == True).all()
    return filters


def update_filter(session, ref, low, mwcs_low, high, mwcs_high,
                  rms_threshold, mwcs_wlen, mwcs_step, used):
    """Updates or Insert a new Filter in the database.

    .. seealso:: :class:`msnoise.msnoise_table_def.Filter`

    :type session: :class:`sqlalchemy.orm.session.Session`
    :param session: A :class:`~sqlalchemy.orm.session.Session` object, as
        obtained by :func:`connect`

    :type ref: int
    :param ref: The id of the Filter in the database
    :type low: float
    :param low: The lower frequency bound of the Whiten function (in Hz)
    :type high: float
    :param high: The upper frequency bound of the Whiten function (in Hz)
    :type mwcs_low: float
    :type mwcs_low: The lower frequency bound of the linear regression done in
        MWCS (in Hz)
    :type mwcs_high: float
    :type mwcs_high: The upper frequency bound of the linear regression done in
        WCS (in Hz)
    :type rms_threshold: float
    :param rms_threshold: Not used anymore
    :type mwcs_wlen: float
    :param mwcs_wlen: Window length (in seconds) to perform MWCS
    :type mwcs_step: float
    :param mwcs_step: Step (in seconds) of the windowing procedure in MWCS
    :type used: bool
    :param used: Is the filter activated for the processing
    """
    filter = session.query(Filter).filter(Filter.ref == ref).first()
    if filter is None:
        filter = Filter()
        filter.low = low
        filter.high = high
        filter.mwcs_low = mwcs_low
        filter.mwcs_high = mwcs_high
        filter.rms_threshold = rms_threshold
        filter.mwcs_wlen = mwcs_wlen
        filter.mwcs_step = mwcs_step
        filter.used = used
        session.add(filter)
    else:
        filter.low = low
        filter.high = high
        filter.mwcs_low = mwcs_low
        filter.mwcs_high = mwcs_high
        filter.rms_threshold = rms_threshold
        filter.mwcs_wlen = mwcs_wlen
        filter.mwcs_step = mwcs_step
        filter.used = used
    session.commit()
    return

# NETWORK AND STATION


def get_networks(session, all=False):
    """Get Networks from the database.

    :type session: :class:`sqlalchemy.orm.session.Session`
    :param session: A :class:`~sqlalchemy.orm.session.Session` object, as
        obtained by :func:`connect`
    :type all: bool
    :param all: Returns all networks from the database if True, or only
        networks at least one station has `used` = 1 if False (default)

    :rtype: list of str
    :returns: a list of network codes
    """
    if all:
        networks = session.query(Station).group_by(Station.net).all()
    else:
        networks = session.query(Station).filter(Station.used == True).group_by(Station.net)
    return [net.net for net in networks]


def get_stations(session, all=False, net=None):
    """Get Stations from the database.

    :type session: :class:`sqlalchemy.orm.session.Session`
    :param session: A :class:`~sqlalchemy.orm.session.Session` object, as
        obtained by :func:`connect`
    :type all: bool
    :param all: Returns all stations from the database if True, or only
        stations where `used` = 1 if False (default)
    :type net: str
    :param net: if set, limits the stations returned to this network

    :rtype: list of :class:`msnoise.msnoise_table_def.Station`
    :returns: list of :class:`~msnoise.msnoise_table_def.Station`
    """
    q = session.query(Station)
    if all:
        if net is not None:
            stations = q.filter(Station.net == net).order_by(Station.net).order_by(Station.sta)
        else:
            stations = q.order_by(Station.net).order_by(Station.sta).all()
    else:
        stations = q.filter(Station.used == True).order_by(Station.net).order_by(Station.sta)
        if net is not None:
            stations = stations.filter(Station.net == net).order_by(Station.net).order_by(Station.sta)
    return stations


def get_station(session, net, sta):
    """Get one Station from the database.
    
    :type session: :class:`sqlalchemy.orm.session.Session`
    :param session: A :class:`~sqlalchemy.orm.session.Session` object, as
        obtained by :func:`connect`
    :type net: str
    :param net: the network code
    :type sta: str
    :param sta: the station code

    :rtype: :class:`msnoise.msnoise_table_def.Station`
    :returns: a :class:`~msnoise.msnoise_table_def.Station` Object

    """
    station = session.query(Station).filter(Station.net == net).filter(Station.sta == sta).first()
    return station


def update_station(session, net, sta, X, Y, altitude, coordinates='UTM',
                   instrument='N/A', used=1):
    """Updates or Insert a new Station in the database.

    .. seealso :: :class:`msnoise.msnoise_table_def.Station`
    
    :type session: :class:`sqlalchemy.orm.session.Session`
    :param session: A :class:`~sqlalchemy.orm.session.Session` object, as
        obtained by :func:`connect`
    :type net: str
    :param net: The network code of the Station
    :type sta: str
    :param sta: The station code
    :type X: float
    :param X: The X coordinate of the station
    :type Y: float
    :param Y: The Y coordinate of the station
    :type altitude: float
    :param altitude: The altitude of the station
    :type coordinates: str
    :param coordinates: The coordinates system. "DEG" is WGS84 latitude/
        longitude in degrees. "UTM" is expressed in meters.
    :type instrument: str
    :param instrument: The instrument code, useful with PAZ correction
    :type used: bool
    :param used: Whether this station must be used in the computations.
    """
    station = session.query(Station).filter(Station.net == net).filter(Station.sta == sta).first()
    if station is None:
        station = Station(net, sta, X, Y, altitude, coordinates, instrument, used)
        session.add(station)
    else:
        station.X = X
        station.Y = Y
        station.altitude = altitude
        station.coordinates = coordinates
        station.instrument = instrument
        station.used = used
    session.commit()
    return True


def get_station_pairs(session, used=None, net=None):
    """Returns an iterator over all possible station pairs.
    If auto-correlation is configured in the database, returns N*N pairs,
    otherwise returns N*(N-1)/2 pairs.

    :type session: :class:`sqlalchemy.orm.session.Session`
    :param session: A :class:`~sqlalchemy.orm.session.Session` object, as
        obtained by :func:`connect`
    :type used: bool, int
    :param used: Select only stations marked used if False (default) or all
        stations present in the database if True
    :type net: str
    :param net: Network code to filter for the pairs.

    :rtype: iterable
    :returns: An iterable of :class:`~msnoise.msnoise_table_def.Station` object
        pairs
    """
    stations = get_stations(session, all=False, net=net)
    if get_config(session, name="autocorr", isbool=True):
        return itertools.combinations_with_replacement(stations, 2)
    else:
        return itertools.combinations(stations, 2)


def get_interstation_distance(station1, station2, coordinates="DEG"):
    """Returns the distance in km between `station1` and `station2`.

    .. warning:: Currently the stations coordinates system have to be the same!

    :type station1: :class:`~msnoise.msnoise_table_def.Station`
    :param station1: A Station object
    :type station2: :class:`~msnoise.msnoise_table_def.Station`
    :param station2: A Station object
    :type coordinates: str
    :param coordinates: The coordinates system. "DEG" is WGS84 latitude/
        longitude in degrees. "UTM" is expressed in meters.

    :rtype: float
    :returns: The interstation distance in km
    """

    if coordinates == "DEG":
        dist, azim, bazim = gps2dist_azimuth(station1.Y, station1.X,
                                            station2.Y, station2.X)
        return dist / 1.e3
    else:
        dist = np.hypot(float(station1.X - station2.X),
                        float(station1.Y - station2.Y)) / 1.e3
        return dist


# DATA AVAILABILITY


def update_data_availability(session, net, sta, comp, path, file, starttime,
                             endtime, data_duration, gaps_duration,
                             samplerate):
    """
    Updates a DataAvailability object in the database

    :type session: :class:`sqlalchemy.orm.session.Session`
    :param session: A :class:`~sqlalchemy.orm.session.Session` object, as
        obtained by :func:`connect`
    :type net: str
    :param net: The network code of the Station
    :type sta: str
    :param sta: The station code
    :type comp: str
    :param comp: The component (channel)
    :type path: str
    :param path: The full path to the folder containing the file
    :type file: str
    :param file: The name of the file
    :type starttime: datetime.datetime
    :param starttime: Start time of the file
    :type endtime: datetime.datetime
    :param endtime: End time of the file
    :type data_duration: float
    :param data_duration: Cumulative duration of available data in the file
    :type gaps_duration: float
    :param gaps_duration: Cumulative duration of gaps in the file
    :type samplerate: float
    :param samplerate: Sample rate of the data in the file (in Hz)
    """

    data = session.query(DataAvailability).filter(DataAvailability.file == file).first()
    if data is None:
        flag = "N"
        data = DataAvailability(net, sta, comp, path, file, starttime, endtime,
                                data_duration, gaps_duration, samplerate, flag)
        session.add(data)
        toreturn = True
    else:
        modified = False
        for item in ['net', 'sta', 'comp', 'path', 'starttime', 'endtime',
                     'data_duration', 'gaps_duration', 'samplerate']:
            if eval("data.%s != %s" % (item, item)):
                modified = True
                break
        if modified:
            data.net = net
            data.sta = sta
            data.comp = comp
            data.path = path
            data.starttime = starttime
            data.endtime = endtime
            data.data_duration = data_duration
            data.gaps_duration = gaps_duration
            data.samplerate = samplerate
            data.flag = "M"
        toreturn = False
    session.commit()
    return toreturn


def get_new_files(session):
    """
    Returns the files marked "N"ew or "M"odified in the database

    :type session: :class:`sqlalchemy.orm.session.Session`
    :param session: A :class:`~sqlalchemy.orm.session.Session` object, as
        obtained by :func:`connect`

    :rtype: list
    :returns: list of :class:`~msnoise.msnoise_table_def.DataAvailability`
    """

    files = session.query(DataAvailability).filter(DataAvailability.flag != 'A').order_by(DataAvailability.starttime).all()
    return files


def get_data_availability(session, net=None, sta=None, comp=None,
                          starttime=None, endtime=None):
    """
    Returns the :class:`~msnoise.msnoise_table_def.DataAvailability` objects
    for specific `net`, `sta`, `starttime` or `endtime`

    :type session: :class:`sqlalchemy.orm.session.Session`
    :param session: A :class:`~sqlalchemy.orm.session.Session` object, as
        obtained by :func:`connect`
    :type net: str
    :param net: Network code
    :type sta: str
    :param sta: Station code
    :type starttime: datetime.datetime, datetime.date
    :param starttime: Start time of the search
    :type endtime: datetime.datetime, datetime.date
    :param endtime: End time of the search

    :rtype: list
    :returns: list of :class:`~msnoise.msnoise_table_def.DataAvailability`
    """

    if not starttime:
        data = session.query(DataAvailability).filter(DataAvailability.net == net).filter(DataAvailability.sta == sta).filter(DataAvailability.comp == comp).all()
    elif not net:
        data = session.query(DataAvailability).filter(DataAvailability.starttime <= endtime).filter(DataAvailability.endtime >= starttime).all()
    else:
        data = session.query(DataAvailability).filter(DataAvailability.net == net).filter(DataAvailability.sta == sta).filter(func.DATE(DataAvailability.starttime) <= starttime.date()).filter(func.DATE(DataAvailability.endtime) >= endtime.date()).all()
    return data


def mark_data_availability(session, net, sta, flag):
    """
    Updates the flag of all
    :class:`~msnoise.msnoise_table_def.DataAvailability` objects matching
    `net.sta` in the database

    :type session: :class:`sqlalchemy.orm.session.Session`
    :param session: A :class:`~sqlalchemy.orm.session.Session` object, as
        obtained by :func:`connect`
    :type net: str
    :param net: Network code
    :type sta: str
    :param sta: Station code
    :type flag: str
    :param flag: Status of the DataAvailability object: New, Modified or
        Archive. Values accepted are {'N', 'M', 'A'}
    """

    data = session.query(DataAvailability).filter(DataAvailability.net == net).filter(DataAvailability.sta == sta)
    data.update({DataAvailability.flag: flag})
    session.commit()


def count_data_availability_flags(session):
    """
    Count the number of :class:`~msnoise.msnoise_table_def.DataAvailability`,
    grouped by `flag`

    :type session: :class:`sqlalchemy.orm.session.Session`
    :param session: A :class:`~sqlalchemy.orm.session.Session` object, as
        obtained by :func:`connect`

    :rtype: list
    :returns: list of [count, flag] pairs
    """

    return session.query(func.count(DataAvailability.flag),DataAvailability.flag).group_by(DataAvailability.flag).all()


# Jobs


def update_job(session, day, pair, jobtype, flag, commit=True, returnjob=True):
    """
    Updates or Inserts a new :class:`~msnoise.msnoise_table_def.Job` in the
    database.

    :type day: str
    :param day: The day in YYYY-MM-DD format
    :type pair: str
    :param pair: the name of the pair (EXAMPLE?)
    :type jobtype: str
    :param jobtype: CrossCorrelation (CC) or dt/t (DTT) Job?
    :type flag: str
    :param flag: Status of the Job: "T"odo, "I"n Progress, "D"one.
    :type commit: bool
    :param commit: Whether to directly commit (True, default) or not (False)
    :type returnjob: bool
    :param returnjob: Return the modified/inserted Job (True, default) or not
        (False)


    :rtype: :class:`~msnoise.msnoise_table_def.Job` or None
    :returns: If returnjob is True, returns the modified/inserted Job.
    """
    
    job = session.query(Job).filter(Job.day == day).filter(Job.pair == pair).filter(Job.jobtype == jobtype).first()
    if job is None:
        job = Job(day, pair, jobtype, 'T')
        if commit:
            session.add(job)
    else:
        job.flag = flag
        job.lastmod = datetime.datetime.utcnow()
    if commit:
        session.commit()
    if returnjob:
        return job


def massive_insert_job(jobs):
    """
    Routine to use a low level function to insert much faster a list of
    :class:`~msnoise.msnoise_table_def.Job`. This method uses the Engine
    directly, no need to pass a Session object.

    :type jobs: list
    :param jobs: a list of :class:`~msnoise.msnoise_table_def.Job` to insert.
    """
    engine = get_engine()
    engine.execute(
        Job.__table__.insert(),
        jobs)


def is_next_job(session, flag='T', jobtype='CC'):
    """
    Are there any :class:`~msnoise.msnoise_table_def.Job` in the database,
    with flag=`flag` and jobtype=`type`

    :type session: :class:`sqlalchemy.orm.session.Session`
    :param session: A :class:`~sqlalchemy.orm.session.Session` object, as
        obtained by :func:`connect`
    :type jobtype: str
    :param jobtype: CrossCorrelation (CC) or dt/t (DTT) Job?
    :type flag: str
    :param flag: Status of the Job: "T"odo, "I"n Progress, "D"one.

    :rtype: bool
    :returns: True if at least one :class:`~msnoise.msnoise_table_def.Job`
        matches, False otherwise.
    """
    job = session.query(Job).filter(Job.jobtype == jobtype).filter(Job.flag == flag).first()
    if job is None:
        return False
    else:
        return True


def get_next_job(session, flag='T', jobtype='CC'):
    """
    Get the next :class:`~msnoise.msnoise_table_def.Job` in the database,
    with flag=`flag` and jobtype=`jobtype`. Jobs of the same `type` are grouped per
    day. This function also sets the flag of all selected Jobs to "I"n progress.

    :type session: :class:`sqlalchemy.orm.session.Session`
    :param session: A :class:`~sqlalchemy.orm.session.Session` object, as
        obtained by :func:`connect`
    :type jobtype: str
    :param jobtype: CrossCorrelation (CC) or dt/t (DTT) Job?
    :type flag: str
    :param flag: Status of the Job: "T"odo, "I"n Progress, "D"one.

    :rtype: list
    :returns: list of :class:`~msnoise.msnoise_table_def.Job`
    """
    day = session.query(Job).filter(Job.jobtype == jobtype).filter(Job.flag == flag).order_by(Job.day).first().day
    jobs = session.query(Job).filter(Job.jobtype == jobtype).filter(Job.flag == flag).filter(Job.day == day)
    tmp = jobs.all()
    jobs.update({Job.flag: 'I'})
    session.commit()
    return tmp


def is_dtt_next_job(session, flag='T', jobtype='DTT', ref=False):
    """
    Are there any DTT :class:`~msnoise.msnoise_table_def.Job` in the database,
    with flag=`flag` and jobtype=`jobtype`. If `ref` is provided, checks if a DTT
    "REF" job is present.

    :type session: :class:`sqlalchemy.orm.session.Session`
    :param session: A :class:`~sqlalchemy.orm.session.Session` object, as
        obtained by :func:`connect`
    :type jobtype: str
    :param jobtype: CrossCorrelation (CC) or dt/t (DTT) Job?
    :type flag: str
    :param flag: Status of the Job: "T"odo, "I"n Progress, "D"one.
    :type ref: bool
    :param ref: Whether to check for a REF job (True) or not (False, default)

    :rtype: bool
    :returns: True if at least one Job matches, False otherwise.
    """
    q = session.query(Job.ref).filter(Job.flag == flag).filter(Job.jobtype == jobtype)
    if ref:
        job = q.filter(Job.pair == ref).filter(Job.day == 'REF').count()
    else:
        job = q.filter(Job.day != 'REF').count()
    if job == 0:
        return False
    else:
        return True


def get_dtt_next_job(session, flag='T', jobtype='DTT'):
    """
    Get the next DTT :class:`~msnoise.msnoise_table_def.Job` in the database,
    with flag=`flag` and jobtype=`jobtype`. Jobs are then grouped per station pair.
    This function also sets the flag of all selected Jobs to "I"n progress.

    :type session: :class:`sqlalchemy.orm.session.Session`
    :param session: A :class:`~sqlalchemy.orm.session.Session` object, as
        obtained by :func:`connect`
    :type jobtype: str
    :param jobtype: CrossCorrelation (CC) or dt/t (DTT) Job?
    :type flag: str
    :param flag: Status of the Job: "T"odo, "I"n Progress, "D"one.

    :rtype: tuple
    :returns: (pairs, days, refs):
        List of station pair names -
        Days of the next DTT jobs -
        Job IDs (for later being able to update their flag).
    """
    pair = session.query(Job).filter(Job.flag == flag).filter(Job.jobtype == jobtype).filter(Job.day != 'REF').first().pair
    jobs = session.query(Job.ref, Job.day).filter(Job.flag == flag).filter(Job.jobtype == jobtype).filter(Job.day != 'REF').filter(Job.pair == pair)
    tmp = list(jobs)
    jobs.update({Job.flag: 'I'}, synchronize_session=False)
    session.commit()
    refs, days = zip(*[[job.ref,job.day] for job in tmp])
    return pair, days, refs


def reset_jobs(session, jobtype, alljobs=False, rule=None):
    """
    Sets the flag of all `jobtype` Jobs to "T"odo.

    :type session: :class:`sqlalchemy.orm.session.Session`
    :param session: A :class:`~sqlalchemy.orm.session.Session` object, as
        obtained by :func:`connect`
    :type jobtype: str
    :param jobtype: CrossCorrelation (CC) or dt/t (DTT) Job?
    :type alljobs: bool
    :param alljobs: If True, resets all jobs. If False (default), only resets
        jobs "I"n progress.
    """
    jobs = session.query(Job).filter(Job.jobtype == jobtype)
    if rule:
        session.execute("UPDATE jobs set flag='T' where jobtype='%s' and  %s" % (jobtype, rule))
        session.commit()
        return
    if not alljobs:
        jobs = jobs.filter(Job.flag == "I")
    jobs.update({Job.flag: 'T'})
    session.commit()


def reset_dtt_jobs(session, pair):
    """
    Sets the flag of all DTT Jobs of one `pair` to "T"odo.

    :type session: :class:`sqlalchemy.orm.session.Session`
    :param session: A :class:`~sqlalchemy.orm.session.Session` object, as
        obtained by :func:`connect`
    :type pair: str
    :param pair: The pair to update
    """

    jobs = session.query(Job).filter(Job.pair == pair).filter(Job.jobtype == "DTT")
    jobs.update({Job.flag: 'T'})
    session.commit()


def get_job_types(session, jobtype='CC'):
    """
    Count the number of Jobs of a specific `type`,
    grouped by `flag`.

    :type session: :class:`sqlalchemy.orm.session.Session`
    :param session: A :class:`~sqlalchemy.orm.session.Session` object, as
        obtained by :func:`connect`
    :type jobtype: str
    :param jobtype: CrossCorrelation (CC) or dt/t (DTT) Job?

    :rtype: list
    :returns: list of [count, flag] pairs
    """

    return session.query(func.count(Job.flag), Job.flag).filter(Job.jobtype == jobtype).group_by(Job.flag).all()


def get_jobs_by_lastmod(session, jobtype='CC', lastmod=datetime.datetime.now()):
    jobs = session.query(Job).filter(Job.jobtype == jobtype).filter(Job.lastmod >= lastmod).all()
    return jobs


# CORRELATIONS


def export_allcorr(session, ccfid, data):
    output_folder = get_config(session, 'output_folder')
    station1, station2, filterid, components, date = ccfid.split('_')

    path = os.path.join(output_folder, "%02i" % int(filterid),
                        station1, station2, components)
    if not os.path.isdir(path):
        os.makedirs(path)

    df = pd.DataFrame().from_dict(data).T
    df.columns = get_t_axis(session)
    df.to_hdf(os.path.join(path, date+'.h5'), 'data')
    del df
    return


def add_corr(session, station1, station2, filterid, date, time, duration,
             components, CF, sampling_rate, day=False, ncorr=0):
    """
    Adds a CCF to the data archive on disk.
    
    :type session: :class:`sqlalchemy.orm.session.Session`
    :param session: A :class:`~sqlalchemy.orm.session.Session` object, as
        obtained by :func:`connect`
    :type station1: str
    :param station1: The name of station 1 (formatted NET.STA)
    :type station2: str
    :param station2: The name of station 2 (formatted NET.STA)
    :type filterid: int
    :param filterid: The ID (ref) of the filter
    :type date: datetime.date or str
    :param date: The date of the CCF
    :type time: datetime.time or str
    :param time: The time of the CCF
    :type duration: float
    :param duration: The total duration of the exported CCF
    :type components: str
    :param components: The name of the components used (ZZ, ZR, ...)
    :type sampling_rate: float
    :param sampling_rate: The sampling rate of the exported CCF
    :type day: bool
    :param day: Whether this function is called to export a daily stack (True)
        or each CCF (when keep_all parameter is set to True in the
        configuration). Defaults to True.
    :type ncorr: int
    :param ncorr: Number of CCF that have been stacked for this CCF.
    """

    output_folder = get_config(session, 'output_folder')
    export_format = get_config(session, 'export_format')
    sac, mseed = False, False
    if export_format == "BOTH":
        mseed = True
        sac = True
    elif export_format == "SAC":
        sac = True
    elif export_format == "MSEED":
        mseed = True

    if day:
        path = os.path.join("STACKS", "%02i" % filterid, "001_DAYS", components,
                            "%s_%s" % (station1, station2), str(date))
        pair = "%s:%s" % (station1, station2)
        if mseed:
            export_mseed(session, path, pair, components, filterid, CF,
                         ncorr)
        if sac:
            export_sac(session, path, pair, components, filterid, CF,
                       ncorr)

    else:
        file = '%s.cc' % time
        path = os.path.join(output_folder, "%02i" % filterid, station1,
                            station2, components, date)
        if not os.path.isdir(path):
            os.makedirs(path)

        t = Trace()
        t.data = CF
        t.stats.sampling_rate = sampling_rate
        t.stats.starttime = -float(get_config(session, 'maxlag'))
        t.stats.components = components
        # if ncorr != 0:
            # t.stats.location = "%02i"%ncorr
        st = Stream(traces=[t, ])
        st.write(os.path.join(path, file), format='mseed')
        del t, st


def export_sac(db, filename, pair, components, filterid, corr, ncorr=0,
               sac_format=None, maxlag=None, cc_sampling_rate=None):
    if sac_format is None:
        sac_format = get_config(db, "sac_format")
    if maxlag is None:
        maxlag = float(get_config(db, "maxlag"))
    if cc_sampling_rate is None:
        cc_sampling_rate = float(get_config(db, "cc_sampling_rate"))
    try:
        os.makedirs(os.path.split(filename)[0])
    except:
        pass
    filename += ".SAC"
    mytrace = Trace(data=corr)
    mytrace.stats['station'] = pair
    mytrace.stats['sampling_rate'] = cc_sampling_rate
    if maxlag:
        mytrace.stats.starttime = -maxlag
    mytrace.stats.sac = AttribDict()
    mytrace.stats.sac.depmin = np.min(corr)
    mytrace.stats.sac.depmax = np.max(corr)
    mytrace.stats.sac.depmen = np.mean(corr)
    mytrace.stats.sac.scale = 1
    mytrace.stats.sac.npts = len(corr)

    st = Stream(traces=[mytrace, ])
    st.write(filename, format='SAC')
    del st
    return


def export_mseed(db, filename, pair, components, filterid, corr, ncorr=0,
                 maxlag=None, cc_sampling_rate=None):
    try:
        os.makedirs(os.path.split(filename)[0])
    except:
        pass
    filename += ".MSEED"
    
    if maxlag is None:
        maxlag = float(get_config(db, "maxlag"))
    if cc_sampling_rate is None:
        cc_sampling_rate = float(get_config(db, "cc_sampling_rate"))

    mytrace = Trace(data=corr)
    mytrace.stats['station'] = pair[:11]
    mytrace.stats['sampling_rate'] = cc_sampling_rate
    mytrace.stats['start_time'] = -maxlag
    mytrace.stats['location'] = "%02i" % ncorr

    st = Stream(traces=[mytrace, ])
    st.write(filename, format='MSEED')
    del st
    return


def stack(session, data):
    stack_method = get_config(session, 'stack_method')
    pws_timegate = float(get_config(session, 'pws_timegate'))
    pws_power = float(get_config(session, 'pws_power'))
    goal_sampling_rate = float(get_config(session, "cc_sampling_rate"))
    data = data[~np.isnan(data).any(axis=1)]
    if stack_method == "linear":
        corr = data.mean(axis=0)

    elif stack_method == "pws":
        corr = np.zeros(data.shape[1], dtype='f8')
        phasestack = np.zeros(data.shape[1], dtype='c8')
        for i in range(data.shape[0]):
            data[i] -= data[i].mean()
        for c in data:
            phase = np.angle(sp.signal.hilbert(c))
            phasestack.real += np.cos(phase)
            phasestack.imag += np.sin(phase)
        coh = 1. / data.shape[0] * np.abs(phasestack)

        timegate_samples = pws_timegate *\
                           goal_sampling_rate
        coh = np.convolve(sp.signal.boxcar(timegate_samples)/timegate_samples, coh, 'same')
        for c in data:
            corr += c * np.power(coh, pws_power)
        corr /= data.shape[0]

    return corr



def get_results(session, station1, station2, filterid, components, dates,
                mov_stack = 1, format="stack"):
    export_format = get_config(session, 'export_format')
    stack_data = np.zeros((len(dates), get_maxlag_samples(session))) * np.nan
    i = 0
    base = os.path.join("STACKS", "%02i" % filterid,
                        "%03i_DAYS" % mov_stack, components,
                        "%s_%s" % (station1, station2), "%s")
    if export_format == "BOTH":
        base += ".MSEED"
    elif export_format == "SAC":
        base += ".SAC"
    elif export_format == "MSEED":
        base += ".MSEED"
    for j, date in enumerate(dates):
        daystack = base % str(date)
        try:
            stack_data[j][:] = read(daystack)[0].data
            i += 1
        except:
            pass
    if format == "matrix":
        return i, stack_data

    elif format == "stack":
        corr = stack(session, stack_data)

        if i > 0:
            return i, corr
        else:
            return 0, None


def get_results_all(session, station1, station2, filterid, components, dates,
                mov_stack = 1, format="stack"):

    output_folder = get_config(session, 'output_folder')
    path = os.path.join(output_folder, "%02i" % int(filterid),
                        station1, station2, components)
    results = []
    for date in dates:
        fname = os.path.join(path, date.strftime('%Y-%m-%d.h5'))
        if os.path.isfile(fname):
            df = pd.read_hdf(fname, 'data', parse_dates=True)
            df.index = pd.to_datetime(df.index)
            results.append(df)
    result = pd.concat(results)
    del results
    return result

# Some helper functions


def get_maxlag_samples(session):
    """
    Returns the length of the CC functions. Gets the maxlag and sampling rate
    from the database.


    :type session: :class:`sqlalchemy.orm.session.Session`
    :param session: A :class:`~sqlalchemy.orm.session.Session` object, as
        obtained by :func:`connect`

    :rtype: int
    :returns: the length of the CCF
    """

    maxlag = float(get_config(session, 'maxlag'))
    cc_sampling_rate = float(get_config(session, 'cc_sampling_rate'))
    return int(2*maxlag*cc_sampling_rate)+1


def get_t_axis(session):
    """
    Returns the time axis (in seconds) of the CC functions.
    Gets the maxlag from the database and uses `get_maxlag_samples` function.

    :type session: :class:`sqlalchemy.orm.session.Session`
    :param session: A :class:`~sqlalchemy.orm.session.Session` object, as
        obtained by :func:`connect`

    :rtype: :class:`numpy.array`
    :returns: the time axis
    """

    maxlag = float(get_config(session, 'maxlag'))
    samples = get_maxlag_samples(session)
    return np.linspace(-maxlag, maxlag, samples)


def get_components_to_compute(session, plugin=None):
    """
    Returns the components configured in the database.

    :type session: :class:`sqlalchemy.orm.session.Session`
    :param session: A :class:`~sqlalchemy.orm.session.Session` object, as
        obtained by :func:`connect`

    :rtype: list of str
    :returns: a list of components to compute
    """

<<<<<<< HEAD
    components_to_compute = get_config(session, "components_to_compute")
=======
    components_to_compute = get_config(session, "components_to_compute", plugin=plugin)
>>>>>>> 1cd15a86
    if components_to_compute.count(",") == 0:
        components_to_compute = [components_to_compute,]
    else:
        components_to_compute = components_to_compute.split(",")
    return components_to_compute


def build_ref_datelist(session):
    """
    Creates a date array for the REF.
    The returned tuple contains a start and an end date, and a list of
    individual dates between the two.

    :type session: :class:`sqlalchemy.orm.session.Session`
    :param session: A :class:`~sqlalchemy.orm.session.Session` object, as
        obtained by :func:`connect`

    :rtype: tuple
    :returns: (start, end, datelist)
    """
    begin = get_config(session, "ref_begin")
    end = get_config(session, "ref_end")
    if begin[0] == '-':
        start = datetime.date.today() + datetime.timedelta(days=int(begin))
        end = datetime.date.today() + datetime.timedelta(days=int(end))
    else:
        start = datetime.datetime.strptime(begin, '%Y-%m-%d').date()
        end = datetime.datetime.strptime(end, '%Y-%m-%d').date()
    end = min(end, datetime.date.today())
    datelist = pd.date_range(start, end).map(lambda x: x.date())
    return start, end, datelist.tolist()


def build_movstack_datelist(session):
    """
    Creates a date array for the analyse period.
    The returned tuple contains a start and an end date, and a list of
    individual dates between the two.

    :type session: :class:`sqlalchemy.orm.session.Session`
    :param session: A :class:`~sqlalchemy.orm.session.Session` object, as
        obtained by :func:`connect`

    :rtype: tuple
    :returns: (start, end, datelist)
    """
    begin = get_config(session, "startdate")
    end = get_config(session, "enddate")
    if begin[0] == '-':
        start = datetime.date.today() + datetime.timedelta(days=int(begin))
        end = datetime.date.today() + datetime.timedelta(days=int(end))
    else:
        start = datetime.datetime.strptime(begin, '%Y-%m-%d').date()
        end = datetime.datetime.strptime(end, '%Y-%m-%d').date()
    end = min(end, datetime.date.today())
    datelist = pd.date_range(start, end).map(lambda x: x.date())
    return start, end, datelist.tolist()


def updated_days_for_dates(session, date1, date2, pair, jobtype='CC',
                           interval=datetime.timedelta(days=1),
                           returndays=False):
    """
    Determines if any Job of jobtype=`jobtype` and for pair=`pair`,
    concerning a date between `date1` and `date2` has been modified in the last
    interval=`interval`.

    :type session: :class:`sqlalchemy.orm.session.Session`
    :param session: A :class:`~sqlalchemy.orm.session.Session` object, as
        obtained by :func:`connect`
    :type date1: datetime.datetime
    :param date1: Beginning of the period of interest
    :type date2: datetime.datetime
    :param date2: End of the period of interest
    :type pair: str
    :param pair: Pair of interest
    :type jobtype: str
    :param jobtype: CrossCorrelation (CC) or dt/t (DTT) Job?
    :type interval: datetime.timedelta
    :param interval: Interval of time before now to search for updated days
    :type returndays: bool
    :param returndays: Whether to return a list of days (True) or not (False,
        default)

    :rtype: list or bool
    :returns: List of days if returndays is True, only "True" if not.
        (not clear!)
    """
    lastmod = datetime.datetime.now() - interval
    if pair == '%':
        days = session.query(Job).filter(Job.day >= date1).filter(Job.day <= date2).filter(Job.jobtype == jobtype).filter(Job.lastmod >= lastmod).group_by(Job.day).order_by(Job.day).all()
    else:
        days = session.query(Job).filter(Job.pair == pair).filter(Job.day >= date1).filter(Job.day <= date2).filter(Job.jobtype == jobtype).filter(Job.lastmod >= lastmod).group_by(Job.day).order_by(Job.day).all()
    logging.debug('Found %03i updated days' % len(days))
    if returndays and len(days) != 0:
        return [datetime.datetime.strptime(day.day,'%Y-%m-%d').date() for day in days] ## RETURN DATE LIST !!!
    elif returndays and len(days) == 0:
        return []
    else:
        return True

# MISC


def azimuth(coordinates, x0, y0, x1, y1):
    """
    Returns the azimuth between two coordinate sets.

    :type coordinates: str
    :param coordinates: {'DEG', 'UTM', 'MIX'}
    :type x0: float
    :param x0: X coordinate of station 1
    :type y0: float
    :param y0: Y coordinate of station 1
    :type x1: float
    :param x1: X coordinate of station 2
    :type y1: float
    :param y1: Y coordinate of station 2

    :rtype: float
    :returns: The azimuth in degrees
    """
    if coordinates == "DEG":
        dist, azim, bazim = gps2dist_azimuth(y0, x0, y1, x1)
        return azim
    elif coordinates == 'UTM':
        if (np.isclose(y0, y1) & np.isclose(x0, x1)):
            return 0
        else:
            azim = 90. - np.arctan2((y1 - y0), (x1 - x0)) * 180. / np.pi
            return azim % 360
    else:
        logging.warning("Please consider having a single coordinate system for\
            all stations")
        return 0


def nextpow2(x):
    """
    Returns the next power of 2 of `x`.

    :type x: int
    :param x: any value

    :rtype: int
    :returns: the next power of 2 of `x`
    """

    return np.ceil(np.log2(np.abs(x)))


def check_and_phase_shift(trace):
    # print trace
    taper_length = 20.0
    if trace.stats.npts < 4 * taper_length*trace.stats.sampling_rate:
        trace.data = np.zeros(trace.stats.npts)
        return trace

    dt = np.mod(trace.stats.starttime.datetime.microsecond*1.0e-6,
                trace.stats.delta)
    if (trace.stats.delta - dt) <= np.finfo(float).eps:
        dt = 0
    if dt != 0:
        if dt <= (trace.stats.delta / 2.):
            dt = -dt
#            direction = "left"
        else:
            dt = (trace.stats.delta - dt)
#            direction = "right"
<<<<<<< HEAD
        print("correcting time by %.6fs"%dt)
=======
        logging.debug("correcting time by %.6fs"%dt)
>>>>>>> 1cd15a86
        trace.detrend(type="demean")
        trace.detrend(type="simple")
        trace.taper(max_percentage=None, max_length=1.0)

        n = next_fast_len(int(trace.stats.npts))
        FFTdata = scipy.fftpack.fft(trace.data, n=n)
        fftfreq = scipy.fftpack.fftfreq(n, d=trace.stats.delta)
        FFTdata = FFTdata * np.exp(1j * 2. * np.pi * fftfreq * dt)
        FFTdata = FFTdata.astype(np.complex64)
        scipy.fftpack.ifft(FFTdata, n=n, overwrite_x=True)
        trace.data = np.real(FFTdata[:len(trace.data)])
        trace.stats.starttime += dt
        del FFTdata, fftfreq
        clean_scipy_cache()
        return trace
    else:
        return trace


def getGaps(stream, min_gap=None, max_gap=None):
    # Create shallow copy of the traces to be able to sort them later on.
    copied_traces = copy.copy(stream.traces)
    stream.sort()
    gap_list = []
    for _i in range(len(stream.traces) - 1):
        # skip traces with different network, station, location or channel
        if stream.traces[_i].id != stream.traces[_i + 1].id:
            continue
        # different sampling rates should always result in a gap or overlap
        if stream.traces[_i].stats.delta == stream.traces[_i + 1].stats.delta:
            flag = True
        else:
            flag = False
        stats = stream.traces[_i].stats
        stime = stats['endtime']
        etime = stream.traces[_i + 1].stats['starttime']
        delta = etime.timestamp - stime.timestamp
        # Check that any overlap is not larger than the trace coverage
        if delta < 0:
            temp = stream.traces[_i + 1].stats['endtime'].timestamp - \
                etime.timestamp
            if (delta * -1) > temp:
                delta = -1 * temp
        # Check gap/overlap criteria
        if min_gap and delta < min_gap:
            continue
        if max_gap and delta > max_gap:
            continue
        # Number of missing samples
        nsamples = int(round(math.fabs(delta) * stats['sampling_rate']))
        # skip if is equal to delta (1 / sampling rate)
        if flag and nsamples == 1:
            continue
        elif delta > 0:
            nsamples -= 1
        else:
            nsamples += 1
        gap_list.append([_i, _i+1,
                        stats['network'], stats['station'],
                        stats['location'], stats['channel'],
                        stime, etime, delta, nsamples])
    # Set the original traces to not alter the stream object.
    stream.traces = copied_traces
    del copied_traces
    return gap_list


def make_same_length(st):
    """
    This function takes a stream of equal sampling rate and makes sure that all channels 
    have the same length and the same gaps.
    """

    # Merge traces
    st.merge()

    # Initialize arrays to be filled with start+endtimes of all traces
    starttimes = []
    endtimes = []

    # Loop over all traces of the stream
    for tr in st:
        # Force conversion to masked arrays
        if not np.ma.count_masked(tr.data):
            tr.data = np.ma.array(tr.data, mask=False)
        # Read out start+endtimes of traces to trim
        starttimes.append(tr.stats.starttime)
        endtimes.append(tr.stats.endtime)

    # trim stream to common starttimes
    st.trim(max(starttimes), min(endtimes))

    # get the mask of all traces, i.e. the parts where at least one trace has a gap
    if len(st) == 2:
        mask = np.logical_or(st[0].data.mask, st[1].data.mask)
    elif len(st) == 3:
        mask = np.logical_or(st[0].data.mask, st[1].data.mask, st[2].data.mask)

    # apply the mask to all traces
    for tr in st:
        tr.data.mask = mask
    
    # remove the masks from the stream 
    st = st.split()
    return st


def clean_scipy_cache():
    """This functions wraps all destroy scipy cache at once. It is a workaround to the memory leak induced by the
    "caching" functions in scipy fft."""
    sff.destroy_zfft_cache()
    sff.destroy_zfftnd_cache()
    sff.destroy_drfft_cache()
    sff.destroy_cfft_cache()
    sff.destroy_cfftnd_cache()
    sff.destroy_rfft_cache()
    sff.destroy_ddct2_cache()
    sff.destroy_ddct1_cache()
    sff.destroy_dct2_cache()
    sff.destroy_dct1_cache()
    sff.destroy_ddst2_cache()
    sff.destroy_ddst1_cache()
    sff.destroy_dst2_cache()
    sff.destroy_dst1_cache()


if __name__ == "__main__":
    s = connect()
    for filter in get_filters(s, False):
        print(filter.ref, filter.low, filter.high)

    print(get_networks(s))

    for station in get_stations(s, False, net='BE'):
        print( station.net, station.sta)

    print(get_config(s))
    print(get_config(s, 'data_folder'))<|MERGE_RESOLUTION|>--- conflicted
+++ resolved
@@ -19,10 +19,7 @@
 import scipy as sp
 import scipy.fftpack
 from scipy.fftpack.helper import next_fast_len
-<<<<<<< HEAD
-=======
 import scipy.fftpack._fftpack as sff
->>>>>>> 1cd15a86
 
 from obspy.core import Stream, Trace, read, AttribDict
 
@@ -1102,11 +1099,7 @@
     :returns: a list of components to compute
     """
 
-<<<<<<< HEAD
-    components_to_compute = get_config(session, "components_to_compute")
-=======
     components_to_compute = get_config(session, "components_to_compute", plugin=plugin)
->>>>>>> 1cd15a86
     if components_to_compute.count(",") == 0:
         components_to_compute = [components_to_compute,]
     else:
@@ -1276,11 +1269,7 @@
         else:
             dt = (trace.stats.delta - dt)
 #            direction = "right"
-<<<<<<< HEAD
-        print("correcting time by %.6fs"%dt)
-=======
         logging.debug("correcting time by %.6fs"%dt)
->>>>>>> 1cd15a86
         trace.detrend(type="demean")
         trace.detrend(type="simple")
         trace.taper(max_percentage=None, max_length=1.0)
